--- conflicted
+++ resolved
@@ -142,11 +142,8 @@
     wv_query = %Query{action: :wire_version}
 
     with {:ok, conn, _, _} <- select_server(topology_pid, :read, opts),
-<<<<<<< HEAD
-         {:ok, version} <- DBConnection.execute(conn, wv_query, [], defaults()) do
-=======
          {:ok, version} <- DBConnection.execute(conn, wv_query, [], defaults(opts)) do
->>>>>>> 4fff9332
+
       cursor? = version >= 1 and Keyword.get(opts, :use_cursor, true)
       opts = Keyword.drop(opts, ~w(allow_disk_use max_time use_cursor)a)
 

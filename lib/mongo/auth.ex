--- conflicted
+++ resolved
@@ -43,12 +43,8 @@
 
   defp mechanism(%{auth_mechanism: :plain}),
     do: Mongo.Auth.Plain
-<<<<<<< HEAD
-
-=======
   defp mechanism(%{wire_version: version, auth_mechanism: :x509}) when version >= 3,
     do: Mongo.Auth.X509
->>>>>>> e89d5eed
   defp mechanism(%{wire_version: version}) when version >= 3,
     do: Mongo.Auth.SCRAM
 

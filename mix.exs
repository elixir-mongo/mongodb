--- conflicted
+++ resolved
@@ -43,11 +43,7 @@
       {:jason,         "~> 1.0.0", only: :test},
       {:ex_doc,        ">= 0.0.0", only: :dev},
       {:earmark,       ">= 0.0.0", only: :dev},
-<<<<<<< HEAD
-      {:dialyxir,      "~> 1.0.0-rc.3", only: :dev}
-=======
       {:dialyxir, "~> 1.0.0-rc.4", only: [:dev], runtime: false}
->>>>>>> 366edec5
     ]
   end
 

defmodule Mongodb.Mixfile do
  use Mix.Project

<<<<<<< HEAD
  @version "0.4.8"

  def project do
    [
      app: :mongodb,
      version: @version,
      elixirc_paths: elixirc_paths(Mix.env()),
      elixir: "~> 1.3",
      name: "Mongodb",
      deps: deps(),
      docs: docs(),
      description: description(),
      package: package(),
      dialyzer: [
        plt_add_apps: [:logger, :connection, :db_connection, :mix, :elixir, :ssl, :public_key],
        plt_add_deps: :transitive,
        plt_core_path: "plt_core_path"
      ]
    ]
=======
  @version "0.5.1"

  def project do
    [app: :mongodb,
     version: @version,
     elixirc_paths: elixirc_paths(Mix.env),
     elixir: "~> 1.5",
     name: "Mongodb",
     deps: deps(),
     docs: docs(),
     description: description(),
     package: package(),
     dialyzer: [
       flags: [:underspecs, :unknown, :unmatched_returns],
       plt_add_apps: [:logger, :connection, :db_connection, :mix, :elixir, :ssl, :public_key],
       plt_add_deps: :transitive,
       plt_core_path: "plt_core_path"
     ]
   ]
>>>>>>> e89d5eed
  end

  defp elixirc_paths(:test), do: ["lib", "test/support"]
  defp elixirc_paths(_), do: ["lib"]

  def application do
    [applications: applications(Mix.env()), mod: {Mongo.App, []}, env: []]
  end

  def applications(:test), do: [:logger, :connection, :db_connection]
  def applications(_), do: [:logger, :connection, :db_connection]

  defp deps do
    [
<<<<<<< HEAD
      {:connection, "~> 1.0"},
      {:db_connection, "~> 1.1"},
      {:decimal, "~> 1.0"},
      {:poolboy, ">= 0.0.0", only: :test},
      {:jason, "~> 1.0.0", only: :test},
      {:ex_doc, ">= 0.0.0", only: :dev},
      {:earmark, ">= 0.0.0", only: :dev},
      {:dialyxir, "~> 0.5.1", only: :dev}
=======
      {:connection,    "~> 1.0"},
      {:db_connection, "~> 2.0"},
      {:decimal,       "~> 1.5"},
      # {:poolboy,       ">= 0.0.0", only: :test},
      {:jason,         "~> 1.0.0", only: :test},
      {:ex_doc,        ">= 0.0.0", only: :dev},
      {:earmark,       ">= 0.0.0", only: :dev},
      # {:dialyxir, "~> 1.0.0-rc.4", only: [:dev], runtime: false}
>>>>>>> e89d5eed
    ]
  end

  defp docs do
    [
      main: "readme",
      extras: ["README.md"],
      source_ref: "v#{@version}",
      source_url: "https://github.com/ankhers/mongodb"
    ]
  end

  defp description do
    "MongoDB driver for Elixir"
  end

  defp package do
    [
      maintainers: ["Eric Meadows-Jönsson", "Justin Wood"],
      licenses: ["Apache 2.0"],
      links: %{"GitHub" => "https://github.com/ankhers/mongodb"}
    ]
  end
end<|MERGE_RESOLUTION|>--- conflicted
+++ resolved
@@ -1,27 +1,6 @@
 defmodule Mongodb.Mixfile do
   use Mix.Project
 
-<<<<<<< HEAD
-  @version "0.4.8"
-
-  def project do
-    [
-      app: :mongodb,
-      version: @version,
-      elixirc_paths: elixirc_paths(Mix.env()),
-      elixir: "~> 1.3",
-      name: "Mongodb",
-      deps: deps(),
-      docs: docs(),
-      description: description(),
-      package: package(),
-      dialyzer: [
-        plt_add_apps: [:logger, :connection, :db_connection, :mix, :elixir, :ssl, :public_key],
-        plt_add_deps: :transitive,
-        plt_core_path: "plt_core_path"
-      ]
-    ]
-=======
   @version "0.5.1"
 
   def project do
@@ -41,7 +20,6 @@
        plt_core_path: "plt_core_path"
      ]
    ]
->>>>>>> e89d5eed
   end
 
   defp elixirc_paths(:test), do: ["lib", "test/support"]
@@ -56,16 +34,6 @@
 
   defp deps do
     [
-<<<<<<< HEAD
-      {:connection, "~> 1.0"},
-      {:db_connection, "~> 1.1"},
-      {:decimal, "~> 1.0"},
-      {:poolboy, ">= 0.0.0", only: :test},
-      {:jason, "~> 1.0.0", only: :test},
-      {:ex_doc, ">= 0.0.0", only: :dev},
-      {:earmark, ">= 0.0.0", only: :dev},
-      {:dialyxir, "~> 0.5.1", only: :dev}
-=======
       {:connection,    "~> 1.0"},
       {:db_connection, "~> 2.0"},
       {:decimal,       "~> 1.5"},
@@ -74,7 +42,6 @@
       {:ex_doc,        ">= 0.0.0", only: :dev},
       {:earmark,       ">= 0.0.0", only: :dev},
       # {:dialyxir, "~> 1.0.0-rc.4", only: [:dev], runtime: false}
->>>>>>> e89d5eed
     ]
   end
 

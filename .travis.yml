sudo: required
language: elixir

elixir:
  - 1.9

cache:
  - apt
  - directories:
    - ~/.mongodb
    - ~/.mix

before_install:
  - . $HOME/.nvm/nvm.sh
  - nvm install stable
  - nvm use stable
  - npm install -g mongodb-version-manager
  - m use $MONGOVERSION
  - bash ./start_mongo.bash
  - mkdir db

before_script:
  - export PATH=$(m path):$PATH
  - echo $PATH
  - mongod --fork --logpath mongo.log --dbpath db

script:
  - mix test
<<<<<<< HEAD
  - mix dialyzer
=======
>>>>>>> be0e8939

env:
  matrix:
    - MONGOVERSION=3.4.20 TRAVIS_NODE_VERSION=4
    - MONGOVERSION=3.6.12 TRAVIS_NODE_VERSION=4
    - MONGOVERSION=4.0.9 TRAVIS_NODE_VERSION=4<|MERGE_RESOLUTION|>--- conflicted
+++ resolved
@@ -26,10 +26,6 @@
 
 script:
   - mix test
-<<<<<<< HEAD
-  - mix dialyzer
-=======
->>>>>>> be0e8939
 
 env:
   matrix:
